--- conflicted
+++ resolved
@@ -349,13 +349,9 @@
             getMacAddr(dmac); // Get our hardware ID
             char mac[18];
             sprintf(mac, "!%02x%02x%02x%02x", dmac[2], dmac[3], dmac[4], dmac[5]);
-<<<<<<< HEAD
+
             auto newHeap = memGet.getFreeHeap();
-            std::string heapTopic = "msh/2/heap/" + std::string(mac);
-=======
-            auto newHeap = ESP.getFreeHeap();
             std::string heapTopic = (*moduleConfig.mqtt.root ? moduleConfig.mqtt.root : "msh") + "/2/heap/" + std::string(mac);
->>>>>>> b43a5bc4
             std::string heapString = std::to_string(newHeap);
             mqtt->pubSub.publish(heapTopic.c_str(), heapString.c_str(), false);
             // auto fragHeap = memGet.getHeapFragmentation();
