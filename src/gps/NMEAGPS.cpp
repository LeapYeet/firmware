--- conflicted
+++ resolved
@@ -102,11 +102,7 @@
     // First consume any chars that have piled up at the receiver
     while (_serial_gps->available() > 0) {
         int c = _serial_gps->read();
-<<<<<<< HEAD
         DEBUG_MSG("%c", c);
-=======
-        //DEBUG_MSG("%c", c);
->>>>>>> b32e3f12
         isValid |= reader.encode(c);
     }
 
