--- conflicted
+++ resolved
@@ -139,11 +139,7 @@
         LOG_INFO(" using %d frames of %d bytes for a total payload length of %d bytes\n", encode_frame_num, encode_codec_size, encode_frame_size);
         xTaskCreate(&run_codec2, "codec2_task", 30000, NULL, 5, &codec2HandlerTask);
     } else {
-<<<<<<< HEAD
         disable();
-=======
-        LOG_INFO("Codec2 disabled (AudioModule %d, Region %s, permitted %d)\n", moduleConfig.audio.codec2_enabled, myRegion->name, myRegion->audioPermitted);
->>>>>>> 74e6eb34
     }
 }
 
@@ -262,12 +258,7 @@
         }
         return 100;
     } else {
-<<<<<<< HEAD
         return disable();
-=======
-        LOG_INFO("Audio Module Disabled\n");
-        return INT32_MAX;
->>>>>>> 74e6eb34
     }
     
 }
