/* Automatically generated nanopb header */
/* Generated by nanopb-0.4.7 */

#ifndef PB_MODULE_CONFIG_PB_H_INCLUDED
#define PB_MODULE_CONFIG_PB_H_INCLUDED
#include <pb.h>

#if PB_PROTO_HEADER_VERSION != 40
#error Regenerate this file with the current version of nanopb generator.
#endif

/* Enum definitions */
/* Baudrate for codec2 voice */
typedef enum _ModuleConfig_AudioConfig_Audio_Baud {
    ModuleConfig_AudioConfig_Audio_Baud_CODEC2_DEFAULT = 0,
    ModuleConfig_AudioConfig_Audio_Baud_CODEC2_3200 = 1,
    ModuleConfig_AudioConfig_Audio_Baud_CODEC2_2400 = 2,
    ModuleConfig_AudioConfig_Audio_Baud_CODEC2_1600 = 3,
    ModuleConfig_AudioConfig_Audio_Baud_CODEC2_1400 = 4,
    ModuleConfig_AudioConfig_Audio_Baud_CODEC2_1300 = 5,
    ModuleConfig_AudioConfig_Audio_Baud_CODEC2_1200 = 6,
    ModuleConfig_AudioConfig_Audio_Baud_CODEC2_700 = 7,
    ModuleConfig_AudioConfig_Audio_Baud_CODEC2_700B = 8
} ModuleConfig_AudioConfig_Audio_Baud;

/* TODO: REPLACE */
typedef enum _ModuleConfig_SerialConfig_Serial_Baud {
    ModuleConfig_SerialConfig_Serial_Baud_BAUD_DEFAULT = 0,
    ModuleConfig_SerialConfig_Serial_Baud_BAUD_110 = 1,
    ModuleConfig_SerialConfig_Serial_Baud_BAUD_300 = 2,
    ModuleConfig_SerialConfig_Serial_Baud_BAUD_600 = 3,
    ModuleConfig_SerialConfig_Serial_Baud_BAUD_1200 = 4,
    ModuleConfig_SerialConfig_Serial_Baud_BAUD_2400 = 5,
    ModuleConfig_SerialConfig_Serial_Baud_BAUD_4800 = 6,
    ModuleConfig_SerialConfig_Serial_Baud_BAUD_9600 = 7,
    ModuleConfig_SerialConfig_Serial_Baud_BAUD_19200 = 8,
    ModuleConfig_SerialConfig_Serial_Baud_BAUD_38400 = 9,
    ModuleConfig_SerialConfig_Serial_Baud_BAUD_57600 = 10,
    ModuleConfig_SerialConfig_Serial_Baud_BAUD_115200 = 11,
    ModuleConfig_SerialConfig_Serial_Baud_BAUD_230400 = 12,
    ModuleConfig_SerialConfig_Serial_Baud_BAUD_460800 = 13,
    ModuleConfig_SerialConfig_Serial_Baud_BAUD_576000 = 14,
    ModuleConfig_SerialConfig_Serial_Baud_BAUD_921600 = 15
} ModuleConfig_SerialConfig_Serial_Baud;

/* TODO: REPLACE */
typedef enum _ModuleConfig_SerialConfig_Serial_Mode {
    ModuleConfig_SerialConfig_Serial_Mode_DEFAULT = 0,
    ModuleConfig_SerialConfig_Serial_Mode_SIMPLE = 1,
    ModuleConfig_SerialConfig_Serial_Mode_PROTO = 2,
    ModuleConfig_SerialConfig_Serial_Mode_TEXTMSG = 3,
    ModuleConfig_SerialConfig_Serial_Mode_NMEA = 4
} ModuleConfig_SerialConfig_Serial_Mode;

/* TODO: REPLACE */
typedef enum _ModuleConfig_CannedMessageConfig_InputEventChar {
    /* TODO: REPLACE */
    ModuleConfig_CannedMessageConfig_InputEventChar_NONE = 0,
    /* TODO: REPLACE */
    ModuleConfig_CannedMessageConfig_InputEventChar_UP = 17,
    /* TODO: REPLACE */
    ModuleConfig_CannedMessageConfig_InputEventChar_DOWN = 18,
    /* TODO: REPLACE */
    ModuleConfig_CannedMessageConfig_InputEventChar_LEFT = 19,
    /* TODO: REPLACE */
    ModuleConfig_CannedMessageConfig_InputEventChar_RIGHT = 20,
    /* '\n' */
    ModuleConfig_CannedMessageConfig_InputEventChar_SELECT = 10,
    /* TODO: REPLACE */
    ModuleConfig_CannedMessageConfig_InputEventChar_BACK = 27,
    /* TODO: REPLACE */
    ModuleConfig_CannedMessageConfig_InputEventChar_CANCEL = 24
} ModuleConfig_CannedMessageConfig_InputEventChar;

/* Struct definitions */
/* MQTT Client Config */
typedef struct _ModuleConfig_MQTTConfig {
    /* If a meshtastic node is able to reach the internet it will normally attempt to gateway any channels that are marked as
 is_uplink_enabled or is_downlink_enabled. */
    bool enabled;
    /* The server to use for our MQTT global message gateway feature.
 If not set, the default server will be used */
    char address[32];
    /* MQTT username to use (most useful for a custom MQTT server).
 If using a custom server, this will be honoured even if empty.
 If using the default server, this will only be honoured if set, otherwise the device will use the default username */
    char username[64];
    /* MQTT password to use (most useful for a custom MQTT server).
 If using a custom server, this will be honoured even if empty.
 If using the default server, this will only be honoured if set, otherwise the device will use the default password */
    char password[64];
    /* Whether to send encrypted or decrypted packets to MQTT.
 This parameter is only honoured if you also set server
 (the default official mqtt.meshtastic.org server can handle encrypted packets)
 Decrypted packets may be useful for external systems that want to consume meshtastic packets */
    bool encryption_enabled;
    /* Whether to send / consume json packets on MQTT */
    bool json_enabled;
} ModuleConfig_MQTTConfig;

<<<<<<< HEAD
/* RemoteHardwareModule Config */
typedef struct _ModuleConfig_RemoteHardwareConfig {
    /* Whether the Module is enabled */
    bool enabled;
} ModuleConfig_RemoteHardwareConfig;

=======
>>>>>>> 44d5c69b
/* Audio Config for codec2 voice */
typedef struct _ModuleConfig_AudioConfig {
    /* Whether Audio is enabled */
    bool codec2_enabled;
    /* PTT Pin */
    uint8_t ptt_pin;
    /* The audio sample rate to use for codec2 */
    ModuleConfig_AudioConfig_Audio_Baud bitrate;
    /* I2S Word Select */
    uint8_t i2s_ws;
    /* I2S Data IN */
    uint8_t i2s_sd;
    /* I2S Data OUT */
    uint8_t i2s_din;
    /* I2S Clock */
    uint8_t i2s_sck;
} ModuleConfig_AudioConfig;

/* Serial Config */
typedef struct _ModuleConfig_SerialConfig {
    /* Preferences for the SerialModule
 FIXME - Move this out of UserPreferences and into a section for module configuration. */
    bool enabled;
    /* TODO: REPLACE */
    bool echo;
    /* TODO: REPLACE */
    uint32_t rxd;
    /* TODO: REPLACE */
    uint32_t txd;
    /* TODO: REPLACE */
    ModuleConfig_SerialConfig_Serial_Baud baud;
    /* TODO: REPLACE */
    uint32_t timeout;
    /* TODO: REPLACE */
    ModuleConfig_SerialConfig_Serial_Mode mode;
} ModuleConfig_SerialConfig;

/* External Notifications Config */
typedef struct _ModuleConfig_ExternalNotificationConfig {
    /* Enable the ExternalNotificationModule */
    bool enabled;
    /* When using in On/Off mode, keep the output on for this many
 milliseconds. Default 1000ms (1 second). */
    uint32_t output_ms;
    /* Define the output pin GPIO setting Defaults to
 EXT_NOTIFY_OUT if set for the board.
 In standalone devices this pin should drive the LED to match the UI. */
    uint32_t output;
    /* IF this is true, the 'output' Pin will be pulled active high, false
 means active low. */
    bool active;
    /* True: Alert when a text message arrives (output) */
    bool alert_message;
    /* True: Alert when the bell character is received (output) */
    bool alert_bell;
    /* use a PWM output instead of a simple on/off output. This will ignore
 the 'output', 'output_ms' and 'active' settings and use the
 device.buzzer_gpio instead. */
    bool use_pwm;
    /* Optional: Define a secondary output pin for a vibra motor
 This is used in standalone devices to match the UI. */
    uint8_t output_vibra;
    /* Optional: Define a tertiary output pin for an active buzzer
 This is used in standalone devices to to match the UI. */
    uint8_t output_buzzer;
    /* True: Alert when a text message arrives (output_vibra) */
    bool alert_message_vibra;
    /* True: Alert when a text message arrives (output_buzzer) */
    bool alert_message_buzzer;
    /* True: Alert when the bell character is received (output_vibra) */
    bool alert_bell_vibra;
    /* True: Alert when the bell character is received (output_buzzer) */
    bool alert_bell_buzzer;
    /* The notification will toggle with 'output_ms' for this time of seconds.
 Default is 0 which means don't repeat at all. 60 would mean blink
 and/or beep for 60 seconds */
    uint16_t nag_timeout;
} ModuleConfig_ExternalNotificationConfig;

/* Store and Forward Module Config */
typedef struct _ModuleConfig_StoreForwardConfig {
    /* Enable the Store and Forward Module */
    bool enabled;
    /* TODO: REPLACE */
    bool heartbeat;
    /* TODO: REPLACE */
    uint32_t records;
    /* TODO: REPLACE */
    uint32_t history_return_max;
    /* TODO: REPLACE */
    uint32_t history_return_window;
} ModuleConfig_StoreForwardConfig;

/* Preferences for the RangeTestModule */
typedef struct _ModuleConfig_RangeTestConfig {
    /* Enable the Range Test Module */
    bool enabled;
    /* Send out range test messages from this node */
    uint32_t sender;
    /* Bool value indicating that this node should save a RangeTest.csv file. 
 ESP32 Only */
    bool save;
} ModuleConfig_RangeTestConfig;

/* Configuration for both device and environment metrics */
typedef struct _ModuleConfig_TelemetryConfig {
    /* Interval in seconds of how often we should try to send our
 device metrics to the mesh */
    uint32_t device_update_interval;
    uint32_t environment_update_interval;
    /* Preferences for the Telemetry Module (Environment)
 Enable/Disable the telemetry measurement module measurement collection */
    bool environment_measurement_enabled;
    /* Enable/Disable the telemetry measurement module on-device display */
    bool environment_screen_enabled;
    /* We'll always read the sensor in Celsius, but sometimes we might want to
 display the results in Fahrenheit as a "user preference". */
    bool environment_display_fahrenheit;
} ModuleConfig_TelemetryConfig;

/* TODO: REPLACE */
typedef struct _ModuleConfig_CannedMessageConfig {
    /* Enable the rotary encoder #1. This is a 'dumb' encoder sending pulses on both A and B pins while rotating. */
    bool rotary1_enabled;
    /* GPIO pin for rotary encoder A port. */
    uint32_t inputbroker_pin_a;
    /* GPIO pin for rotary encoder B port. */
    uint32_t inputbroker_pin_b;
    /* GPIO pin for rotary encoder Press port. */
    uint32_t inputbroker_pin_press;
    /* Generate input event on CW of this kind. */
    ModuleConfig_CannedMessageConfig_InputEventChar inputbroker_event_cw;
    /* Generate input event on CCW of this kind. */
    ModuleConfig_CannedMessageConfig_InputEventChar inputbroker_event_ccw;
    /* Generate input event on Press of this kind. */
    ModuleConfig_CannedMessageConfig_InputEventChar inputbroker_event_press;
    /* Enable the Up/Down/Select input device. Can be RAK rotary encoder or 3 buttons. Uses the a/b/press definitions from inputbroker. */
    bool updown1_enabled;
    /* Enable/disable CannedMessageModule. */
    bool enabled;
    /* Input event origin accepted by the canned message module.
 Can be e.g. "rotEnc1", "upDownEnc1" or keyword "_any" */
    char allow_input_source[16];
    /* CannedMessageModule also sends a bell character with the messages.
 ExternalNotificationModule can benefit from this feature. */
    bool send_bell;
} ModuleConfig_CannedMessageConfig;

/* Module Config */
typedef struct _ModuleConfig {
    pb_size_t which_payload_variant;
    union {
        /* TODO: REPLACE */
        ModuleConfig_MQTTConfig mqtt;
        /* TODO: REPLACE */
        ModuleConfig_SerialConfig serial;
        /* TODO: REPLACE */
        ModuleConfig_ExternalNotificationConfig external_notification;
        /* TODO: REPLACE */
        ModuleConfig_StoreForwardConfig store_forward;
        /* TODO: REPLACE */
        ModuleConfig_RangeTestConfig range_test;
        /* TODO: REPLACE */
        ModuleConfig_TelemetryConfig telemetry;
        /* TODO: REPLACE */
        ModuleConfig_CannedMessageConfig canned_message;
        /* TODO: REPLACE */
        ModuleConfig_AudioConfig audio;
        /* TODO: REPLACE */
        ModuleConfig_RemoteHardwareConfig remote_hardware;
    } payload_variant;
} ModuleConfig;


#ifdef __cplusplus
extern "C" {
#endif

/* Helper constants for enums */
#define _ModuleConfig_AudioConfig_Audio_Baud_MIN ModuleConfig_AudioConfig_Audio_Baud_CODEC2_DEFAULT
#define _ModuleConfig_AudioConfig_Audio_Baud_MAX ModuleConfig_AudioConfig_Audio_Baud_CODEC2_700B
#define _ModuleConfig_AudioConfig_Audio_Baud_ARRAYSIZE ((ModuleConfig_AudioConfig_Audio_Baud)(ModuleConfig_AudioConfig_Audio_Baud_CODEC2_700B+1))

#define _ModuleConfig_SerialConfig_Serial_Baud_MIN ModuleConfig_SerialConfig_Serial_Baud_BAUD_DEFAULT
#define _ModuleConfig_SerialConfig_Serial_Baud_MAX ModuleConfig_SerialConfig_Serial_Baud_BAUD_921600
#define _ModuleConfig_SerialConfig_Serial_Baud_ARRAYSIZE ((ModuleConfig_SerialConfig_Serial_Baud)(ModuleConfig_SerialConfig_Serial_Baud_BAUD_921600+1))

#define _ModuleConfig_SerialConfig_Serial_Mode_MIN ModuleConfig_SerialConfig_Serial_Mode_DEFAULT
#define _ModuleConfig_SerialConfig_Serial_Mode_MAX ModuleConfig_SerialConfig_Serial_Mode_NMEA
#define _ModuleConfig_SerialConfig_Serial_Mode_ARRAYSIZE ((ModuleConfig_SerialConfig_Serial_Mode)(ModuleConfig_SerialConfig_Serial_Mode_NMEA+1))

#define _ModuleConfig_CannedMessageConfig_InputEventChar_MIN ModuleConfig_CannedMessageConfig_InputEventChar_NONE
#define _ModuleConfig_CannedMessageConfig_InputEventChar_MAX ModuleConfig_CannedMessageConfig_InputEventChar_BACK
#define _ModuleConfig_CannedMessageConfig_InputEventChar_ARRAYSIZE ((ModuleConfig_CannedMessageConfig_InputEventChar)(ModuleConfig_CannedMessageConfig_InputEventChar_BACK+1))



<<<<<<< HEAD

=======
>>>>>>> 44d5c69b
#define ModuleConfig_AudioConfig_bitrate_ENUMTYPE ModuleConfig_AudioConfig_Audio_Baud

#define ModuleConfig_SerialConfig_baud_ENUMTYPE ModuleConfig_SerialConfig_Serial_Baud
#define ModuleConfig_SerialConfig_mode_ENUMTYPE ModuleConfig_SerialConfig_Serial_Mode





#define ModuleConfig_CannedMessageConfig_inputbroker_event_cw_ENUMTYPE ModuleConfig_CannedMessageConfig_InputEventChar
#define ModuleConfig_CannedMessageConfig_inputbroker_event_ccw_ENUMTYPE ModuleConfig_CannedMessageConfig_InputEventChar
#define ModuleConfig_CannedMessageConfig_inputbroker_event_press_ENUMTYPE ModuleConfig_CannedMessageConfig_InputEventChar


/* Initializer values for message structs */
#define ModuleConfig_init_default                {0, {ModuleConfig_MQTTConfig_init_default}}
#define ModuleConfig_MQTTConfig_init_default     {0, "", "", "", 0, 0}
#define ModuleConfig_RemoteHardwareConfig_init_default {0}
#define ModuleConfig_AudioConfig_init_default    {0, 0, _ModuleConfig_AudioConfig_Audio_Baud_MIN, 0, 0, 0, 0}
#define ModuleConfig_SerialConfig_init_default   {0, 0, 0, 0, _ModuleConfig_SerialConfig_Serial_Baud_MIN, 0, _ModuleConfig_SerialConfig_Serial_Mode_MIN}
#define ModuleConfig_ExternalNotificationConfig_init_default {0, 0, 0, 0, 0, 0, 0, 0, 0, 0, 0, 0, 0, 0}
#define ModuleConfig_StoreForwardConfig_init_default {0, 0, 0, 0, 0}
#define ModuleConfig_RangeTestConfig_init_default {0, 0, 0}
#define ModuleConfig_TelemetryConfig_init_default {0, 0, 0, 0, 0}
#define ModuleConfig_CannedMessageConfig_init_default {0, 0, 0, 0, _ModuleConfig_CannedMessageConfig_InputEventChar_MIN, _ModuleConfig_CannedMessageConfig_InputEventChar_MIN, _ModuleConfig_CannedMessageConfig_InputEventChar_MIN, 0, 0, "", 0}
#define ModuleConfig_init_zero                   {0, {ModuleConfig_MQTTConfig_init_zero}}
#define ModuleConfig_MQTTConfig_init_zero        {0, "", "", "", 0, 0}
#define ModuleConfig_RemoteHardwareConfig_init_zero {0}
#define ModuleConfig_AudioConfig_init_zero       {0, 0, _ModuleConfig_AudioConfig_Audio_Baud_MIN, 0, 0, 0, 0}
#define ModuleConfig_SerialConfig_init_zero      {0, 0, 0, 0, _ModuleConfig_SerialConfig_Serial_Baud_MIN, 0, _ModuleConfig_SerialConfig_Serial_Mode_MIN}
#define ModuleConfig_ExternalNotificationConfig_init_zero {0, 0, 0, 0, 0, 0, 0, 0, 0, 0, 0, 0, 0, 0}
#define ModuleConfig_StoreForwardConfig_init_zero {0, 0, 0, 0, 0}
#define ModuleConfig_RangeTestConfig_init_zero   {0, 0, 0}
#define ModuleConfig_TelemetryConfig_init_zero   {0, 0, 0, 0, 0}
#define ModuleConfig_CannedMessageConfig_init_zero {0, 0, 0, 0, _ModuleConfig_CannedMessageConfig_InputEventChar_MIN, _ModuleConfig_CannedMessageConfig_InputEventChar_MIN, _ModuleConfig_CannedMessageConfig_InputEventChar_MIN, 0, 0, "", 0}

/* Field tags (for use in manual encoding/decoding) */
#define ModuleConfig_MQTTConfig_enabled_tag      1
#define ModuleConfig_MQTTConfig_address_tag      2
#define ModuleConfig_MQTTConfig_username_tag     3
#define ModuleConfig_MQTTConfig_password_tag     4
#define ModuleConfig_MQTTConfig_encryption_enabled_tag 5
#define ModuleConfig_MQTTConfig_json_enabled_tag 6
<<<<<<< HEAD
#define ModuleConfig_RemoteHardwareConfig_enabled_tag 1
=======
>>>>>>> 44d5c69b
#define ModuleConfig_AudioConfig_codec2_enabled_tag 1
#define ModuleConfig_AudioConfig_ptt_pin_tag     2
#define ModuleConfig_AudioConfig_bitrate_tag     3
#define ModuleConfig_AudioConfig_i2s_ws_tag      4
#define ModuleConfig_AudioConfig_i2s_sd_tag      5
#define ModuleConfig_AudioConfig_i2s_din_tag     6
#define ModuleConfig_AudioConfig_i2s_sck_tag     7
#define ModuleConfig_SerialConfig_enabled_tag    1
#define ModuleConfig_SerialConfig_echo_tag       2
#define ModuleConfig_SerialConfig_rxd_tag        3
#define ModuleConfig_SerialConfig_txd_tag        4
#define ModuleConfig_SerialConfig_baud_tag       5
#define ModuleConfig_SerialConfig_timeout_tag    6
#define ModuleConfig_SerialConfig_mode_tag       7
#define ModuleConfig_ExternalNotificationConfig_enabled_tag 1
#define ModuleConfig_ExternalNotificationConfig_output_ms_tag 2
#define ModuleConfig_ExternalNotificationConfig_output_tag 3
#define ModuleConfig_ExternalNotificationConfig_active_tag 4
#define ModuleConfig_ExternalNotificationConfig_alert_message_tag 5
#define ModuleConfig_ExternalNotificationConfig_alert_bell_tag 6
#define ModuleConfig_ExternalNotificationConfig_use_pwm_tag 7
#define ModuleConfig_ExternalNotificationConfig_output_vibra_tag 8
#define ModuleConfig_ExternalNotificationConfig_output_buzzer_tag 9
#define ModuleConfig_ExternalNotificationConfig_alert_message_vibra_tag 10
#define ModuleConfig_ExternalNotificationConfig_alert_message_buzzer_tag 11
#define ModuleConfig_ExternalNotificationConfig_alert_bell_vibra_tag 12
#define ModuleConfig_ExternalNotificationConfig_alert_bell_buzzer_tag 13
#define ModuleConfig_ExternalNotificationConfig_nag_timeout_tag 14
#define ModuleConfig_StoreForwardConfig_enabled_tag 1
#define ModuleConfig_StoreForwardConfig_heartbeat_tag 2
#define ModuleConfig_StoreForwardConfig_records_tag 3
#define ModuleConfig_StoreForwardConfig_history_return_max_tag 4
#define ModuleConfig_StoreForwardConfig_history_return_window_tag 5
#define ModuleConfig_RangeTestConfig_enabled_tag 1
#define ModuleConfig_RangeTestConfig_sender_tag  2
#define ModuleConfig_RangeTestConfig_save_tag    3
#define ModuleConfig_TelemetryConfig_device_update_interval_tag 1
#define ModuleConfig_TelemetryConfig_environment_update_interval_tag 2
#define ModuleConfig_TelemetryConfig_environment_measurement_enabled_tag 3
#define ModuleConfig_TelemetryConfig_environment_screen_enabled_tag 4
#define ModuleConfig_TelemetryConfig_environment_display_fahrenheit_tag 5
#define ModuleConfig_CannedMessageConfig_rotary1_enabled_tag 1
#define ModuleConfig_CannedMessageConfig_inputbroker_pin_a_tag 2
#define ModuleConfig_CannedMessageConfig_inputbroker_pin_b_tag 3
#define ModuleConfig_CannedMessageConfig_inputbroker_pin_press_tag 4
#define ModuleConfig_CannedMessageConfig_inputbroker_event_cw_tag 5
#define ModuleConfig_CannedMessageConfig_inputbroker_event_ccw_tag 6
#define ModuleConfig_CannedMessageConfig_inputbroker_event_press_tag 7
#define ModuleConfig_CannedMessageConfig_updown1_enabled_tag 8
#define ModuleConfig_CannedMessageConfig_enabled_tag 9
#define ModuleConfig_CannedMessageConfig_allow_input_source_tag 10
#define ModuleConfig_CannedMessageConfig_send_bell_tag 11
#define ModuleConfig_mqtt_tag                    1
#define ModuleConfig_serial_tag                  2
#define ModuleConfig_external_notification_tag   3
#define ModuleConfig_store_forward_tag           4
#define ModuleConfig_range_test_tag              5
#define ModuleConfig_telemetry_tag               6
#define ModuleConfig_canned_message_tag          7
#define ModuleConfig_audio_tag                   8
#define ModuleConfig_remote_hardware_tag         9

/* Struct field encoding specification for nanopb */
#define ModuleConfig_FIELDLIST(X, a) \
X(a, STATIC,   ONEOF,    MESSAGE,  (payload_variant,mqtt,payload_variant.mqtt),   1) \
X(a, STATIC,   ONEOF,    MESSAGE,  (payload_variant,serial,payload_variant.serial),   2) \
X(a, STATIC,   ONEOF,    MESSAGE,  (payload_variant,external_notification,payload_variant.external_notification),   3) \
X(a, STATIC,   ONEOF,    MESSAGE,  (payload_variant,store_forward,payload_variant.store_forward),   4) \
X(a, STATIC,   ONEOF,    MESSAGE,  (payload_variant,range_test,payload_variant.range_test),   5) \
X(a, STATIC,   ONEOF,    MESSAGE,  (payload_variant,telemetry,payload_variant.telemetry),   6) \
X(a, STATIC,   ONEOF,    MESSAGE,  (payload_variant,canned_message,payload_variant.canned_message),   7) \
X(a, STATIC,   ONEOF,    MESSAGE,  (payload_variant,audio,payload_variant.audio),   8) \
X(a, STATIC,   ONEOF,    MESSAGE,  (payload_variant,remote_hardware,payload_variant.remote_hardware),   9)
#define ModuleConfig_CALLBACK NULL
#define ModuleConfig_DEFAULT NULL
#define ModuleConfig_payload_variant_mqtt_MSGTYPE ModuleConfig_MQTTConfig
#define ModuleConfig_payload_variant_serial_MSGTYPE ModuleConfig_SerialConfig
#define ModuleConfig_payload_variant_external_notification_MSGTYPE ModuleConfig_ExternalNotificationConfig
#define ModuleConfig_payload_variant_store_forward_MSGTYPE ModuleConfig_StoreForwardConfig
#define ModuleConfig_payload_variant_range_test_MSGTYPE ModuleConfig_RangeTestConfig
#define ModuleConfig_payload_variant_telemetry_MSGTYPE ModuleConfig_TelemetryConfig
#define ModuleConfig_payload_variant_canned_message_MSGTYPE ModuleConfig_CannedMessageConfig
#define ModuleConfig_payload_variant_audio_MSGTYPE ModuleConfig_AudioConfig
#define ModuleConfig_payload_variant_remote_hardware_MSGTYPE ModuleConfig_RemoteHardwareConfig

#define ModuleConfig_MQTTConfig_FIELDLIST(X, a) \
X(a, STATIC,   SINGULAR, BOOL,     enabled,           1) \
X(a, STATIC,   SINGULAR, STRING,   address,           2) \
X(a, STATIC,   SINGULAR, STRING,   username,          3) \
X(a, STATIC,   SINGULAR, STRING,   password,          4) \
X(a, STATIC,   SINGULAR, BOOL,     encryption_enabled,   5) \
X(a, STATIC,   SINGULAR, BOOL,     json_enabled,      6)
#define ModuleConfig_MQTTConfig_CALLBACK NULL
#define ModuleConfig_MQTTConfig_DEFAULT NULL

#define ModuleConfig_RemoteHardwareConfig_FIELDLIST(X, a) \
X(a, STATIC,   SINGULAR, BOOL,     enabled,           1)
#define ModuleConfig_RemoteHardwareConfig_CALLBACK NULL
#define ModuleConfig_RemoteHardwareConfig_DEFAULT NULL

#define ModuleConfig_AudioConfig_FIELDLIST(X, a) \
X(a, STATIC,   SINGULAR, BOOL,     codec2_enabled,    1) \
X(a, STATIC,   SINGULAR, UINT32,   ptt_pin,           2) \
X(a, STATIC,   SINGULAR, UENUM,    bitrate,           3) \
X(a, STATIC,   SINGULAR, UINT32,   i2s_ws,            4) \
X(a, STATIC,   SINGULAR, UINT32,   i2s_sd,            5) \
X(a, STATIC,   SINGULAR, UINT32,   i2s_din,           6) \
X(a, STATIC,   SINGULAR, UINT32,   i2s_sck,           7)
#define ModuleConfig_AudioConfig_CALLBACK NULL
#define ModuleConfig_AudioConfig_DEFAULT NULL

#define ModuleConfig_SerialConfig_FIELDLIST(X, a) \
X(a, STATIC,   SINGULAR, BOOL,     enabled,           1) \
X(a, STATIC,   SINGULAR, BOOL,     echo,              2) \
X(a, STATIC,   SINGULAR, UINT32,   rxd,               3) \
X(a, STATIC,   SINGULAR, UINT32,   txd,               4) \
X(a, STATIC,   SINGULAR, UENUM,    baud,              5) \
X(a, STATIC,   SINGULAR, UINT32,   timeout,           6) \
X(a, STATIC,   SINGULAR, UENUM,    mode,              7)
#define ModuleConfig_SerialConfig_CALLBACK NULL
#define ModuleConfig_SerialConfig_DEFAULT NULL

#define ModuleConfig_ExternalNotificationConfig_FIELDLIST(X, a) \
X(a, STATIC,   SINGULAR, BOOL,     enabled,           1) \
X(a, STATIC,   SINGULAR, UINT32,   output_ms,         2) \
X(a, STATIC,   SINGULAR, UINT32,   output,            3) \
X(a, STATIC,   SINGULAR, BOOL,     active,            4) \
X(a, STATIC,   SINGULAR, BOOL,     alert_message,     5) \
X(a, STATIC,   SINGULAR, BOOL,     alert_bell,        6) \
X(a, STATIC,   SINGULAR, BOOL,     use_pwm,           7) \
X(a, STATIC,   SINGULAR, UINT32,   output_vibra,      8) \
X(a, STATIC,   SINGULAR, UINT32,   output_buzzer,     9) \
X(a, STATIC,   SINGULAR, BOOL,     alert_message_vibra,  10) \
X(a, STATIC,   SINGULAR, BOOL,     alert_message_buzzer,  11) \
X(a, STATIC,   SINGULAR, BOOL,     alert_bell_vibra,  12) \
X(a, STATIC,   SINGULAR, BOOL,     alert_bell_buzzer,  13) \
X(a, STATIC,   SINGULAR, UINT32,   nag_timeout,      14)
#define ModuleConfig_ExternalNotificationConfig_CALLBACK NULL
#define ModuleConfig_ExternalNotificationConfig_DEFAULT NULL

#define ModuleConfig_StoreForwardConfig_FIELDLIST(X, a) \
X(a, STATIC,   SINGULAR, BOOL,     enabled,           1) \
X(a, STATIC,   SINGULAR, BOOL,     heartbeat,         2) \
X(a, STATIC,   SINGULAR, UINT32,   records,           3) \
X(a, STATIC,   SINGULAR, UINT32,   history_return_max,   4) \
X(a, STATIC,   SINGULAR, UINT32,   history_return_window,   5)
#define ModuleConfig_StoreForwardConfig_CALLBACK NULL
#define ModuleConfig_StoreForwardConfig_DEFAULT NULL

#define ModuleConfig_RangeTestConfig_FIELDLIST(X, a) \
X(a, STATIC,   SINGULAR, BOOL,     enabled,           1) \
X(a, STATIC,   SINGULAR, UINT32,   sender,            2) \
X(a, STATIC,   SINGULAR, BOOL,     save,              3)
#define ModuleConfig_RangeTestConfig_CALLBACK NULL
#define ModuleConfig_RangeTestConfig_DEFAULT NULL

#define ModuleConfig_TelemetryConfig_FIELDLIST(X, a) \
X(a, STATIC,   SINGULAR, UINT32,   device_update_interval,   1) \
X(a, STATIC,   SINGULAR, UINT32,   environment_update_interval,   2) \
X(a, STATIC,   SINGULAR, BOOL,     environment_measurement_enabled,   3) \
X(a, STATIC,   SINGULAR, BOOL,     environment_screen_enabled,   4) \
X(a, STATIC,   SINGULAR, BOOL,     environment_display_fahrenheit,   5)
#define ModuleConfig_TelemetryConfig_CALLBACK NULL
#define ModuleConfig_TelemetryConfig_DEFAULT NULL

#define ModuleConfig_CannedMessageConfig_FIELDLIST(X, a) \
X(a, STATIC,   SINGULAR, BOOL,     rotary1_enabled,   1) \
X(a, STATIC,   SINGULAR, UINT32,   inputbroker_pin_a,   2) \
X(a, STATIC,   SINGULAR, UINT32,   inputbroker_pin_b,   3) \
X(a, STATIC,   SINGULAR, UINT32,   inputbroker_pin_press,   4) \
X(a, STATIC,   SINGULAR, UENUM,    inputbroker_event_cw,   5) \
X(a, STATIC,   SINGULAR, UENUM,    inputbroker_event_ccw,   6) \
X(a, STATIC,   SINGULAR, UENUM,    inputbroker_event_press,   7) \
X(a, STATIC,   SINGULAR, BOOL,     updown1_enabled,   8) \
X(a, STATIC,   SINGULAR, BOOL,     enabled,           9) \
X(a, STATIC,   SINGULAR, STRING,   allow_input_source,  10) \
X(a, STATIC,   SINGULAR, BOOL,     send_bell,        11)
#define ModuleConfig_CannedMessageConfig_CALLBACK NULL
#define ModuleConfig_CannedMessageConfig_DEFAULT NULL

extern const pb_msgdesc_t ModuleConfig_msg;
extern const pb_msgdesc_t ModuleConfig_MQTTConfig_msg;
extern const pb_msgdesc_t ModuleConfig_RemoteHardwareConfig_msg;
extern const pb_msgdesc_t ModuleConfig_AudioConfig_msg;
extern const pb_msgdesc_t ModuleConfig_SerialConfig_msg;
extern const pb_msgdesc_t ModuleConfig_ExternalNotificationConfig_msg;
extern const pb_msgdesc_t ModuleConfig_StoreForwardConfig_msg;
extern const pb_msgdesc_t ModuleConfig_RangeTestConfig_msg;
extern const pb_msgdesc_t ModuleConfig_TelemetryConfig_msg;
extern const pb_msgdesc_t ModuleConfig_CannedMessageConfig_msg;

/* Defines for backwards compatibility with code written before nanopb-0.4.0 */
#define ModuleConfig_fields &ModuleConfig_msg
#define ModuleConfig_MQTTConfig_fields &ModuleConfig_MQTTConfig_msg
#define ModuleConfig_RemoteHardwareConfig_fields &ModuleConfig_RemoteHardwareConfig_msg
#define ModuleConfig_AudioConfig_fields &ModuleConfig_AudioConfig_msg
#define ModuleConfig_SerialConfig_fields &ModuleConfig_SerialConfig_msg
#define ModuleConfig_ExternalNotificationConfig_fields &ModuleConfig_ExternalNotificationConfig_msg
#define ModuleConfig_StoreForwardConfig_fields &ModuleConfig_StoreForwardConfig_msg
#define ModuleConfig_RangeTestConfig_fields &ModuleConfig_RangeTestConfig_msg
#define ModuleConfig_TelemetryConfig_fields &ModuleConfig_TelemetryConfig_msg
#define ModuleConfig_CannedMessageConfig_fields &ModuleConfig_CannedMessageConfig_msg

/* Maximum encoded size of messages (where known) */
#define ModuleConfig_AudioConfig_size            19
#define ModuleConfig_CannedMessageConfig_size    49
#define ModuleConfig_ExternalNotificationConfig_size 40
#define ModuleConfig_MQTTConfig_size             169
#define ModuleConfig_RangeTestConfig_size        10
#define ModuleConfig_RemoteHardwareConfig_size   2
#define ModuleConfig_SerialConfig_size           26
#define ModuleConfig_StoreForwardConfig_size     22
#define ModuleConfig_TelemetryConfig_size        18
#define ModuleConfig_size                        172

#ifdef __cplusplus
} /* extern "C" */
#endif

#endif<|MERGE_RESOLUTION|>--- conflicted
+++ resolved
@@ -98,15 +98,12 @@
     bool json_enabled;
 } ModuleConfig_MQTTConfig;
 
-<<<<<<< HEAD
 /* RemoteHardwareModule Config */
 typedef struct _ModuleConfig_RemoteHardwareConfig {
     /* Whether the Module is enabled */
     bool enabled;
 } ModuleConfig_RemoteHardwareConfig;
 
-=======
->>>>>>> 44d5c69b
 /* Audio Config for codec2 voice */
 typedef struct _ModuleConfig_AudioConfig {
     /* Whether Audio is enabled */
@@ -304,10 +301,6 @@
 
 
 
-<<<<<<< HEAD
-
-=======
->>>>>>> 44d5c69b
 #define ModuleConfig_AudioConfig_bitrate_ENUMTYPE ModuleConfig_AudioConfig_Audio_Baud
 
 #define ModuleConfig_SerialConfig_baud_ENUMTYPE ModuleConfig_SerialConfig_Serial_Baud
@@ -351,10 +344,7 @@
 #define ModuleConfig_MQTTConfig_password_tag     4
 #define ModuleConfig_MQTTConfig_encryption_enabled_tag 5
 #define ModuleConfig_MQTTConfig_json_enabled_tag 6
-<<<<<<< HEAD
 #define ModuleConfig_RemoteHardwareConfig_enabled_tag 1
-=======
->>>>>>> 44d5c69b
 #define ModuleConfig_AudioConfig_codec2_enabled_tag 1
 #define ModuleConfig_AudioConfig_ptt_pin_tag     2
 #define ModuleConfig_AudioConfig_bitrate_tag     3
