--- conflicted
+++ resolved
@@ -250,19 +250,9 @@
   if (ssd1306_found)
     screen.setup();
 
-<<<<<<< HEAD
-  screen.showBootscreen();
-
-  // Now that the screen is on, show our bootscreen
-  screen_print("Started...\n");
-=======
   axp192Init();
 
-  // Init GPS
-  gps.setup();
-
   screen.print("Started...\n");
->>>>>>> 6bc8e1b1
 
   // Init GPS
   gps.setup();
