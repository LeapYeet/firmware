--- conflicted
+++ resolved
@@ -126,11 +126,7 @@
   segger_rtt
   ESP32 BLE Arduino
 platform_packages =
-<<<<<<< HEAD
-    framework-arduinoespressif32@3.20004.220825
-=======
     framework-arduinoespressif32
->>>>>>> b5c5483c
 
 ; leave this commented out to avoid breaking Windows
 ;upload_port = /dev/ttyUSB0
