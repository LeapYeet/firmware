--- conflicted
+++ resolved
@@ -37,13 +37,9 @@
 ; note: TINYGPS_OPTION_NO_CUSTOM_FIELDS is VERY important.  We don't use custom fields and somewhere in that pile
 ; of code is a heap corruption bug!
 ; FIXME: fix lib/BluetoothOTA dependency back on src/ so we can remove -Isrc
-<<<<<<< HEAD
-build_flags = -Wno-missing-field-initializers -Isrc -Isrc/mesh -Isrc/gps -Isrc/buzz -Ilib/nanopb/include -Wl,-Map,.pio/build/output.map 
-=======
 build_flags = -Wno-missing-field-initializers
   -Wno-format 
-  -Isrc -Isrc/mesh -Isrc/gps -Ilib/nanopb/include -Wl,-Map,.pio/build/output.map 
->>>>>>> 8f525158
+  -Isrc -Isrc/mesh -Isrc/gps -Ilib/nanopb/include -Isrc/buzz -Wl,-Map,.pio/build/output.map 
   -DHW_VERSION_${sysenv.COUNTRY}
   -DHW_VERSION=${sysenv.HW_VERSION}
   -DUSE_THREAD_NAMES
@@ -68,10 +64,6 @@
 ;  monitor adapter_khz 10000
 
 lib_deps =
-<<<<<<< HEAD
-=======
-  https://github.com/meshtastic/esp8266-oled-ssd1306.git#35d796226b853b0c0ff818b2f1aa3d35e7296a96 ; ESP8266_SSD1306 
->>>>>>> 8f525158
   https://github.com/geeksville/OneButton.git ; OneButton library for non-blocking button debounce
   1202 ; CRC32, explicitly needed because dependency is missing in the ble ota update lib
   https://github.com/meshtastic/arduino-fsm.git#55c47b6cded91645aff05a27b6e5821d8d0f64be
@@ -110,12 +102,9 @@
 lib_deps =
   ${arduino_base.lib_deps}
   https://github.com/meshtastic/esp32_https_server.git
-<<<<<<< HEAD
-  https://github.com/meshtastic/esp8266-oled-ssd1306.git ; ESP8266_SSD1306 
-=======
+  https://github.com/meshtastic/esp8266-oled-ssd1306.git#35d796226b853b0c0ff818b2f1aa3d35e7296a96 ; ESP8266_SSD1306 
   adafruit/DHT sensor library@^1.4.1
   adafruit/Adafruit Unified Sensor@^1.1.4
->>>>>>> 8f525158
 # Hmm - this doesn't work yet
 # board_build.ldscript = linker/esp32.extram.bss.ld
 lib_ignore = segger_rtt
